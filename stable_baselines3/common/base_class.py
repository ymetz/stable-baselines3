"""Abstract base classes for RL algorithms."""

import io
import pathlib
import time
from abc import ABC, abstractmethod
from collections import deque
from typing import Any, Callable, Dict, Iterable, List, Optional, Tuple, Type, Union

import gym
import numpy as np
import torch as th

from stable_baselines3.common import logger, utils
from stable_baselines3.common.callbacks import BaseCallback, CallbackList, ConvertCallback, EvalCallback
from stable_baselines3.common.monitor import Monitor
from stable_baselines3.common.noise import ActionNoise
from stable_baselines3.common.policies import BasePolicy, get_policy_from_name
from stable_baselines3.common.preprocessing import is_image_space
from stable_baselines3.common.save_util import load_from_zip_file, recursive_getattr, recursive_setattr, save_to_zip_file
from stable_baselines3.common.type_aliases import GymEnv, MaybeCallback
from stable_baselines3.common.utils import (
    check_for_correct_spaces,
    get_device,
    get_schedule_fn,
    set_random_seed,
    update_learning_rate,
)
from stable_baselines3.common.vec_env import DummyVecEnv, VecEnv, VecNormalize, VecTransposeImage, unwrap_vec_normalize


def maybe_make_env(env: Union[GymEnv, str, None], monitor_wrapper: bool, verbose: int) -> Optional[GymEnv]:
    """If env is a string, make the environment; otherwise, return env.

    :param env: The environment to learn from.
    :param monitor_wrapper: Whether to wrap env in a Monitor when creating env.
    :param verbose: logging verbosity
    :return A Gym (vector) environment.
    """
    if isinstance(env, str):
        if verbose >= 1:
            print(f"Creating environment from the given name '{env}'")
        env = gym.make(env)
        if monitor_wrapper:
            env = Monitor(env, filename=None)

    return env


class BaseAlgorithm(ABC):
    """
    The base of RL algorithms

    :param policy: Policy object
    :param env: The environment to learn from
                (if registered in Gym, can be str. Can be None for loading trained models)
    :param policy_base: The base policy used by this method
    :param learning_rate: learning rate for the optimizer,
        it can be a function of the current progress remaining (from 1 to 0)
    :param policy_kwargs: Additional arguments to be passed to the policy on creation
    :param tensorboard_log: the log location for tensorboard (if None, no logging)
    :param verbose: The verbosity level: 0 none, 1 training information, 2 debug
    :param device: Device on which the code should run.
        By default, it will try to use a Cuda compatible device and fallback to cpu
        if it is not possible.
    :param support_multi_env: Whether the algorithm supports training
        with multiple environments (as in A2C)
    :param create_eval_env: Whether to create a second environment that will be
        used for evaluating the agent periodically. (Only available when passing string for the environment)
    :param monitor_wrapper: When creating an environment, whether to wrap it
        or not in a Monitor wrapper.
    :param seed: Seed for the pseudo random generators
    :param use_sde: Whether to use generalized State Dependent Exploration (gSDE)
        instead of action noise exploration (default: False)
    :param sde_sample_freq: Sample a new noise matrix every n steps when using gSDE
        Default: -1 (only sample at the beginning of the rollout)
    """

    def __init__(
        self,
        policy: Type[BasePolicy],
        env: Union[GymEnv, str, None],
        policy_base: Type[BasePolicy],
        learning_rate: Union[float, Callable],
        policy_kwargs: Dict[str, Any] = None,
        tensorboard_log: Optional[str] = None,
        verbose: int = 0,
        device: Union[th.device, str] = "auto",
        support_multi_env: bool = False,
        create_eval_env: bool = False,
        monitor_wrapper: bool = True,
        seed: Optional[int] = None,
        use_sde: bool = False,
        sde_sample_freq: int = -1,
    ):

        if isinstance(policy, str) and policy_base is not None:
            self.policy_class = get_policy_from_name(policy_base, policy)
        else:
            self.policy_class = policy

        self.device = get_device(device)
        if verbose > 0:
            print(f"Using {self.device} device")

        self.env = None  # type: Optional[GymEnv]
        # get VecNormalize object if needed
        self._vec_normalize_env = unwrap_vec_normalize(env)
        self.verbose = verbose
        self.policy_kwargs = {} if policy_kwargs is None else policy_kwargs
        self.observation_space = None  # type: Optional[gym.spaces.Space]
        self.action_space = None  # type: Optional[gym.spaces.Space]
        self.n_envs = None
        self.num_timesteps = 0
        # Used for updating schedules
        self._total_timesteps = 0
        self.eval_env = None
        self.seed = seed
        self.action_noise = None  # type: Optional[ActionNoise]
        self.start_time = None
        self.policy = None
        self.learning_rate = learning_rate
        self.tensorboard_log = tensorboard_log
        self.lr_schedule = None  # type: Optional[Callable]
        self._last_obs = None  # type: Optional[np.ndarray]
        self._last_dones = None  # type: Optional[np.ndarray]
        # When using VecNormalize:
        self._last_original_obs = None  # type: Optional[np.ndarray]
        self._episode_num = 0
        # Used for gSDE only
        self.use_sde = use_sde
        self.sde_sample_freq = sde_sample_freq
        # Track the training progress remaining (from 1 to 0)
        # this is used to update the learning rate
        self._current_progress_remaining = 1
        # Buffers for logging
        self.ep_info_buffer = None  # type: Optional[deque]
        self.ep_success_buffer = None  # type: Optional[deque]
        # For logging
        self._n_updates = 0  # type: int

        # Create and wrap the env if needed
        if env is not None:
            if isinstance(env, str):
                if create_eval_env:
                    self.eval_env = maybe_make_env(env, monitor_wrapper, self.verbose)

            env = maybe_make_env(env, monitor_wrapper, self.verbose)
            env = self._wrap_env(env)

            self.observation_space = env.observation_space
            self.action_space = env.action_space
            self.n_envs = env.num_envs
            self.env = env

            if not support_multi_env and self.n_envs > 1:
                raise ValueError(
                    "Error: the model does not support multiple envs; it requires " "a single vectorized environment."
                )

        if self.use_sde and not isinstance(self.observation_space, gym.spaces.Box):
            raise ValueError("generalized State-Dependent Exploration (gSDE) can only be used with continuous actions.")

    def _wrap_env(self, env: GymEnv) -> VecEnv:
        if not isinstance(env, VecEnv):
            if self.verbose >= 1:
                print("Wrapping the env in a DummyVecEnv.")
            env = DummyVecEnv([lambda: env])

        if is_image_space(env.observation_space) and not isinstance(env, VecTransposeImage):
            if self.verbose >= 1:
                print("Wrapping the env in a VecTransposeImage.")
            env = VecTransposeImage(env)
        return env

    @abstractmethod
    def _setup_model(self) -> None:
        """Create networks, buffer and optimizers."""

    def _get_eval_env(self, eval_env: Optional[GymEnv]) -> Optional[GymEnv]:
        """
        Return the environment that will be used for evaluation.

        :param eval_env:)
        :return:
        """
        if eval_env is None:
            eval_env = self.eval_env

        if eval_env is not None:
            eval_env = self._wrap_env(eval_env)
            assert eval_env.num_envs == 1
        return eval_env

    def _setup_lr_schedule(self) -> None:
        """Transform to callable if needed."""
        self.lr_schedule = get_schedule_fn(self.learning_rate)

    def _update_current_progress_remaining(self, num_timesteps: int, total_timesteps: int) -> None:
        """
        Compute current progress remaining (starts from 1 and ends to 0)

        :param num_timesteps: current number of timesteps
        :param total_timesteps:
        """
        self._current_progress_remaining = 1.0 - float(num_timesteps) / float(total_timesteps)

    def _update_learning_rate(self, optimizers: Union[List[th.optim.Optimizer], th.optim.Optimizer]) -> None:
        """
        Update the optimizers learning rate using the current learning rate schedule
        and the current progress remaining (from 1 to 0).

        :param optimizers:
            An optimizer or a list of optimizers.
        """
        # Log the current learning rate
        logger.record("train/learning_rate", self.lr_schedule(self._current_progress_remaining))

        if not isinstance(optimizers, list):
            optimizers = [optimizers]
        for optimizer in optimizers:
            update_learning_rate(optimizer, self.lr_schedule(self._current_progress_remaining))

    def _excluded_save_params(self) -> List[str]:
        """
        Returns the names of the parameters that should be excluded from being
        saved by pickling. E.g. replay buffers are skipped by default
        as they take up a lot of space. PyTorch variables should be excluded
        with this so they can be stored with ``th.save``.

        :return: List of parameters that should be excluded from being saved with pickle.
        """
        return [
            "policy",
            "device",
            "env",
            "eval_env",
            "replay_buffer",
            "rollout_buffer",
            "_vec_normalize_env",
        ]

    def _get_torch_save_params(self) -> Tuple[List[str], List[str]]:
        """
        Get the name of the torch variables that will be saved with
        PyTorch ``th.save``, ``th.load`` and ``state_dicts`` instead of the default
        pickling strategy. This is to handle device placement correctly.

        Names can point to specific variables under classes, e.g.
        "policy.optimizer" would point to ``optimizer`` object of ``self.policy``
        if this object.

        :return:
            List of Torch variables whose state dicts to save (e.g. th.nn.Modules),
            and list of other Torch variables to store with ``th.save``.
        """
        state_dicts = ["policy"]

        return state_dicts, []

<<<<<<< HEAD
    @abstractmethod
    def learn(
        self,
        total_timesteps: int,
        callback: MaybeCallback = None,
        log_interval: int = 100,
        tb_log_name: str = "run",
        eval_env: Optional[GymEnv] = None,
        eval_freq: int = -1,
        n_eval_episodes: int = 5,
        eval_log_path: Optional[str] = None,
        reset_num_timesteps: bool = True,
    ) -> "BaseAlgorithm":
        """
        Return a trained model.

        :param total_timesteps: (int) The total number of samples (env steps) to train on
        :param callback: (MaybeCallback) callback(s) called at every step with state of the algorithm.
        :param log_interval: (int) The number of timesteps before logging.
        :param tb_log_name: (str) the name of the run for TensorBoard logging
        :param eval_env: (gym.Env) Environment that will be used to evaluate the agent
        :param eval_freq: (int) Evaluate the agent every ``eval_freq`` timesteps (this may vary a little)
        :param n_eval_episodes: (int) Number of episode to evaluate the agent
        :param eval_log_path: (Optional[str]) Path to a folder where the evaluations will be saved
        :param reset_num_timesteps: (bool) whether or not to reset the current timestep number (used in logging)
        :return: (BaseAlgorithm) the trained model
        """

    def predict(
        self,
        observation: np.ndarray,
        state: Optional[np.ndarray] = None,
        mask: Optional[np.ndarray] = None,
        deterministic: bool = False,
    ) -> Tuple[np.ndarray, Optional[np.ndarray], Optional[np.ndarray]]:
        """
        Get the model's action(s) from an observation

        :param observation: (np.ndarray) the input observation
        :param state: (Optional[np.ndarray]) The last states (can be None, used in recurrent policies)
        :param mask: (Optional[np.ndarray]) The last masks (can be None, used in recurrent policies)
        :param deterministic: (bool) Whether or not to return deterministic actions.
        :return: (Tuple[np.ndarray, Optional[np.ndarray]]) the model's action and the next state
            (used in recurrent policies)
        """
        return self.policy.predict(observation, state, mask, deterministic)

    @classmethod
    def load(cls, load_path: str, env: Optional[GymEnv] = None, **kwargs) -> "BaseAlgorithm":
        """
        Load the model from a zip-file

        :param load_path: the location of the saved data
        :param env: the new environment to run the loaded model on
            (can be None if you only need prediction from a trained model) has priority over any saved environment
        :param kwargs: extra arguments to change the model when loading
        """
        data, params, tensors = load_from_zip_file(load_path)

        if "policy_kwargs" in data:
            for arg_to_remove in ["device"]:
                if arg_to_remove in data["policy_kwargs"]:
                    del data["policy_kwargs"][arg_to_remove]

        if "policy_kwargs" in kwargs and kwargs["policy_kwargs"] != data["policy_kwargs"]:
            raise ValueError(
                f"The specified policy kwargs do not equal the stored policy kwargs."
                f"Stored kwargs: {data['policy_kwargs']}, specified kwargs: {kwargs['policy_kwargs']}"
            )

        # check if observation space and action space are part of the saved parameters
        if "observation_space" not in data or "action_space" not in data:
            raise KeyError("The observation_space and action_space were not given, can't verify new environments")
        # check if given env is valid
        if env is not None:
            check_for_correct_spaces(env, data["observation_space"], data["action_space"])
        # if no new env was given use stored env if possible
        if env is None and "env" in data:
            env = data["env"]

        # noinspection PyArgumentList
        model = cls(
            policy=data["policy_class"],
            env=env,
            device="auto",
            _init_setup_model=False,  # pytype: disable=not-instantiable,wrong-keyword-args
        )

        # load parameters
        model.__dict__.update(data)
        model.__dict__.update(kwargs)
        model._setup_model()

        # put state_dicts back in place
        for name in params:
            attr = recursive_getattr(model, name)
            attr.load_state_dict(params[name])

        # put tensors back in place
        if tensors is not None:
            for name in tensors:
                recursive_setattr(model, name, tensors[name])

        # Sample gSDE exploration matrix, so it uses the right device
        # see issue #44
        if model.use_sde:
            model.policy.reset_noise()  # pytype: disable=attribute-error
        return model

    def set_random_seed(self, seed: Optional[int] = None) -> None:
        """
        Set the seed of the pseudo-random generators
        (python, numpy, pytorch, gym, action_space)

        :param seed: (int)
        """
        if seed is None:
            return
        set_random_seed(seed, using_cuda=self.device == th.device("cuda"))
        self.action_space.seed(seed)
        if self.env is not None:
            self.env.seed(seed)
        if self.eval_env is not None:
            self.eval_env.seed(seed)

=======
>>>>>>> fc6c5d3d
    def _init_callback(
        self,
        callback: MaybeCallback,
        eval_env: Optional[VecEnv] = None,
        eval_freq: int = 10000,
        n_eval_episodes: int = 5,
        log_path: Optional[str] = None,
    ) -> BaseCallback:
        """
        :param callback: Callback(s) called at every step with state of the algorithm.
        :param eval_freq: How many steps between evaluations; if None, do not evaluate.
        :param n_eval_episodes: How many episodes to play per evaluation
        :param n_eval_episodes: Number of episodes to rollout during evaluation.
        :param log_path: Path to a folder where the evaluations will be saved
        :return: A hybrid callback calling `callback` and performing evaluation.
        """
        # Convert a list of callbacks into a callback
        if isinstance(callback, list):
            callback = CallbackList(callback)

        # Convert functional callback to object
        if not isinstance(callback, BaseCallback):
            callback = ConvertCallback(callback)

        # Create eval callback in charge of the evaluation
        if eval_env is not None:
            eval_callback = EvalCallback(
                eval_env,
                best_model_save_path=log_path,
                log_path=log_path,
                eval_freq=eval_freq,
                n_eval_episodes=n_eval_episodes,
            )
            callback = CallbackList([callback, eval_callback])

        callback.init_callback(self)
        return callback

    def _setup_learn(
        self,
        total_timesteps: int,
        eval_env: Optional[GymEnv],
        callback: MaybeCallback = None,
        eval_freq: int = 10000,
        n_eval_episodes: int = 5,
        log_path: Optional[str] = None,
        reset_num_timesteps: bool = True,
        tb_log_name: str = "run",
    ) -> Tuple[int, BaseCallback]:
        """
        Initialize different variables needed for training.

        :param total_timesteps: The total number of samples (env steps) to train on
        :param eval_env: Environment to use for evaluation.
        :param callback: Callback(s) called at every step with state of the algorithm.
        :param eval_freq: How many steps between evaluations
        :param n_eval_episodes: How many episodes to play per evaluation
        :param log_path: Path to a folder where the evaluations will be saved
        :param reset_num_timesteps: Whether to reset or not the ``num_timesteps`` attribute
        :param tb_log_name: the name of the run for tensorboard log
        :return:
        """
        self.start_time = time.time()
        if self.ep_info_buffer is None or reset_num_timesteps:
            # Initialize buffers if they don't exist, or reinitialize if resetting counters
            self.ep_info_buffer = deque(maxlen=100)
            self.ep_success_buffer = deque(maxlen=100)

        if self.action_noise is not None:
            self.action_noise.reset()

        if reset_num_timesteps:
            self.num_timesteps = 0
            self._episode_num = 0
        else:
            # Make sure training timesteps are ahead of the internal counter
            total_timesteps += self.num_timesteps
        self._total_timesteps = total_timesteps

        # Avoid resetting the environment when calling ``.learn()`` consecutive times
        if reset_num_timesteps or self._last_obs is None:
            self._last_obs = self.env.reset()
            self._last_dones = np.zeros((self.env.num_envs,), dtype=np.bool)
            # Retrieve unnormalized observation for saving into the buffer
            if self._vec_normalize_env is not None:
                self._last_original_obs = self._vec_normalize_env.get_original_obs()

        if eval_env is not None and self.seed is not None:
            eval_env.seed(self.seed)

        eval_env = self._get_eval_env(eval_env)

        # Configure logger's outputs
        utils.configure_logger(self.verbose, self.tensorboard_log, tb_log_name, reset_num_timesteps)

        # Create eval callback if needed
        callback = self._init_callback(callback, eval_env, eval_freq, n_eval_episodes, log_path)

        return total_timesteps, callback

    def _update_info_buffer(self, infos: List[Dict[str, Any]], dones: Optional[np.ndarray] = None) -> None:
        """
        Retrieve reward and episode length and update the buffer
        if using Monitor wrapper.

        :param infos:
        """
        if dones is None:
            dones = np.array([False] * len(infos))
        for idx, info in enumerate(infos):
            maybe_ep_info = info.get("episode")
            maybe_is_success = info.get("is_success")
            if maybe_ep_info is not None:
                self.ep_info_buffer.extend([maybe_ep_info])
            if maybe_is_success is not None and dones[idx]:
                self.ep_success_buffer.append(maybe_is_success)

    def get_env(self) -> Optional[VecEnv]:
        """
        Returns the current environment (can be None if not defined).

        :return: The current environment
        """
        return self.env

    def get_vec_normalize_env(self) -> Optional[VecNormalize]:
        """
        Return the ``VecNormalize`` wrapper of the training env
        if it exists.

        :return: The ``VecNormalize`` env.
        """
        return self._vec_normalize_env

    def set_env(self, env: GymEnv) -> None:
        """
        Checks the validity of the environment, and if it is coherent, set it as the current environment.
        Furthermore wrap any non vectorized env into a vectorized
        checked parameters:
        - observation_space
        - action_space

        :param env: The environment for learning a policy
        """
        check_for_correct_spaces(env, self.observation_space, self.action_space)
        # it must be coherent now
        # if it is not a VecEnv, make it a VecEnv
        env = self._wrap_env(env)

        self.n_envs = env.num_envs
        self.env = env

    @abstractmethod
    def learn(
        self,
        total_timesteps: int,
        callback: MaybeCallback = None,
        log_interval: int = 100,
        tb_log_name: str = "run",
        eval_env: Optional[GymEnv] = None,
        eval_freq: int = -1,
        n_eval_episodes: int = 5,
        eval_log_path: Optional[str] = None,
        reset_num_timesteps: bool = True,
    ) -> "BaseAlgorithm":
        """
        Return a trained model.

        :param total_timesteps: The total number of samples (env steps) to train on
        :param callback: callback(s) called at every step with state of the algorithm.
        :param log_interval: The number of timesteps before logging.
        :param tb_log_name: the name of the run for TensorBoard logging
        :param eval_env: Environment that will be used to evaluate the agent
        :param eval_freq: Evaluate the agent every ``eval_freq`` timesteps (this may vary a little)
        :param n_eval_episodes: Number of episode to evaluate the agent
        :param eval_log_path: Path to a folder where the evaluations will be saved
        :param reset_num_timesteps: whether or not to reset the current timestep number (used in logging)
        :return: the trained model
        """

    def predict(
        self,
        observation: np.ndarray,
        state: Optional[np.ndarray] = None,
        mask: Optional[np.ndarray] = None,
        deterministic: bool = False,
    ) -> Tuple[np.ndarray, Optional[np.ndarray]]:
        """
        Get the model's action(s) from an observation

        :param observation: the input observation
        :param state: The last states (can be None, used in recurrent policies)
        :param mask: The last masks (can be None, used in recurrent policies)
        :param deterministic: Whether or not to return deterministic actions.
        :return: the model's action and the next state
            (used in recurrent policies)
        """
        return self.policy.predict(observation, state, mask, deterministic)

    def set_random_seed(self, seed: Optional[int] = None) -> None:
        """
        Set the seed of the pseudo-random generators
        (python, numpy, pytorch, gym, action_space)

        :param seed:
        """
        if seed is None:
            return
        set_random_seed(seed, using_cuda=self.device.type == th.device("cuda").type)
        self.action_space.seed(seed)
        if self.env is not None:
            self.env.seed(seed)
        if self.eval_env is not None:
            self.eval_env.seed(seed)

    def set_parameters(
        self,
        load_path_or_dict: Union[str, Dict[str, Dict]],
        exact_match: bool = True,
        device: Union[th.device, str] = "auto",
    ) -> None:
        """
        Load parameters from a given zip-file or a nested dictionary containing parameters for
        different modules (see ``get_parameters``).

        :param load_path_or_iter: Location of the saved data (path or file-like, see ``save``), or a nested
            dictionary containing nn.Module parameters used by the policy. The dictionary maps
            object names to a state-dictionary returned by ``torch.nn.Module.state_dict()``.
        :param exact_match: If True, the given parameters should include parameters for each
            module and each of their parameters, otherwise raises an Exception. If set to False, this
            can be used to update only specific parameters.
        :param device: Device on which the code should run.
        """
        params = None
        if isinstance(load_path_or_dict, dict):
            params = load_path_or_dict
        else:
            _, params, _ = load_from_zip_file(load_path_or_dict, device=device)

        # Keep track which objects were updated.
        # `_get_torch_save_params` returns [params, other_pytorch_variables].
        # We are only interested in former here.
        objects_needing_update = set(self._get_torch_save_params()[0])
        updated_objects = set()

        for name in params:
            attr = None
            try:
                attr = recursive_getattr(self, name)
            except Exception:
                # What errors recursive_getattr could throw? KeyError, but
                # possible something else too (e.g. if key is an int?).
                # Catch anything for now.
                raise ValueError(f"Key {name} is an invalid object name.")

            if isinstance(attr, th.optim.Optimizer):
                # Optimizers do not support "strict" keyword...
                # Seems like they will just replace the whole
                # optimizer state with the given one.
                # On top of this, optimizer state-dict
                # seems to change (e.g. first ``optim.step()``),
                # which makes comparing state dictionary keys
                # invalid (there is also a nesting of dictionaries
                # with lists with dictionaries with ...), adding to the
                # mess.
                #
                # TL;DR: We might not be able to reliably say
                # if given state-dict is missing keys.
                #
                # Solution: Just load the state-dict as is, and trust
                # the user has provided a sensible state dictionary.
                attr.load_state_dict(params[name])
            else:
                # Assume attr is th.nn.Module
                attr.load_state_dict(params[name], strict=exact_match)
            updated_objects.add(name)

        if exact_match and updated_objects != objects_needing_update:
            raise ValueError(
                "Names of parameters do not match agents' parameters: "
                f"expected {objects_needing_update}, got {updated_objects}"
            )

    @classmethod
    def load(
        cls,
        path: Union[str, pathlib.Path, io.BufferedIOBase],
        env: Optional[GymEnv] = None,
        device: Union[th.device, str] = "auto",
        **kwargs,
    ) -> "BaseAlgorithm":
        """
        Load the model from a zip-file

        :param path: path to the file (or a file-like) where to
            load the agent from
        :param env: the new environment to run the loaded model on
            (can be None if you only need prediction from a trained model) has priority over any saved environment
        :param device: Device on which the code should run.
        :param kwargs: extra arguments to change the model when loading
        """
        data, params, pytorch_variables = load_from_zip_file(path, device=device)

        # Remove stored device information and replace with ours
        if "policy_kwargs" in data:
            if "device" in data["policy_kwargs"]:
                del data["policy_kwargs"]["device"]

        if "policy_kwargs" in kwargs and kwargs["policy_kwargs"] != data["policy_kwargs"]:
            raise ValueError(
                f"The specified policy kwargs do not equal the stored policy kwargs."
                f"Stored kwargs: {data['policy_kwargs']}, specified kwargs: {kwargs['policy_kwargs']}"
            )

        if "observation_space" not in data or "action_space" not in data:
            raise KeyError("The observation_space and action_space were not given, can't verify new environments")

        if env is not None:
            # Check if given env is valid
            check_for_correct_spaces(env, data["observation_space"], data["action_space"])
        else:
            # Use stored env, if one exists. If not, continue as is (can be used for predict)
            if "env" in data:
                env = data["env"]

        # noinspection PyArgumentList
        model = cls(
            policy=data["policy_class"],
            env=env,
            device=device,
            _init_setup_model=False,  # pytype: disable=not-instantiable,wrong-keyword-args
        )

        # load parameters
        model.__dict__.update(data)
        model.__dict__.update(kwargs)
        model._setup_model()

        # put state_dicts back in place
        model.set_parameters(params, exact_match=True, device=device)

        # put other pytorch variables back in place
        if pytorch_variables is not None:
            for name in pytorch_variables:
                recursive_setattr(model, name, pytorch_variables[name])

        # Sample gSDE exploration matrix, so it uses the right device
        # see issue #44
        if model.use_sde:
            model.policy.reset_noise()  # pytype: disable=attribute-error
        return model

    def get_parameters(self) -> Dict[str, Dict]:
        """
        Return the parameters of the agent. This includes parameters from different networks, e.g.
        critics (value functions) and policies (pi functions).

        :return: Mapping of from names of the objects to PyTorch state-dicts.
        """
        state_dicts_names, _ = self._get_torch_save_params()
        params = {}
        for name in state_dicts_names:
            attr = recursive_getattr(self, name)
            # Retrieve state dict
            params[name] = attr.state_dict()
        return params

    def save(
        self,
        path: Union[str, pathlib.Path, io.BufferedIOBase],
        exclude: Optional[Iterable[str]] = None,
        include: Optional[Iterable[str]] = None,
    ) -> None:
        """
        Save all the attributes of the object and the model parameters in a zip-file.

        :param path: path to the file where the rl agent should be saved
        :param exclude: name of parameters that should be excluded in addition to the default ones
        :param include: name of parameters that might be excluded but should be included anyway
        """
        # Copy parameter list so we don't mutate the original dict
        data = self.__dict__.copy()

        # Exclude is union of specified parameters (if any) and standard exclusions
        if exclude is None:
            exclude = []
        exclude = set(exclude).union(self._excluded_save_params())

        # Do not exclude params if they are specifically included
        if include is not None:
            exclude = exclude.difference(include)

        state_dicts_names, torch_variable_names = self._get_torch_save_params()
        all_pytorch_variables = state_dicts_names + torch_variable_names
        for torch_var in all_pytorch_variables:
            # We need to get only the name of the top most module as we'll remove that
            var_name = torch_var.split(".")[0]
            # Any params that are in the save vars must not be saved by data
            exclude.add(var_name)

        # Remove parameter entries of parameters which are to be excluded
        for param_name in exclude:
            data.pop(param_name, None)

        # Build dict of torch variables
        pytorch_variables = None
        if torch_variable_names is not None:
            pytorch_variables = {}
            for name in torch_variable_names:
                attr = recursive_getattr(self, name)
                pytorch_variables[name] = attr

        # Build dict of state_dicts
        params_to_save = self.get_parameters()

        save_to_zip_file(path, data=data, params=params_to_save, pytorch_variables=pytorch_variables)<|MERGE_RESOLUTION|>--- conflicted
+++ resolved
@@ -258,7 +258,158 @@
 
         return state_dicts, []
 
-<<<<<<< HEAD
+    def _init_callback(
+        self,
+        callback: MaybeCallback,
+        eval_env: Optional[VecEnv] = None,
+        eval_freq: int = 10000,
+        n_eval_episodes: int = 5,
+        log_path: Optional[str] = None,
+    ) -> BaseCallback:
+        """
+        :param callback: Callback(s) called at every step with state of the algorithm.
+        :param eval_freq: How many steps between evaluations; if None, do not evaluate.
+        :param n_eval_episodes: How many episodes to play per evaluation
+        :param n_eval_episodes: Number of episodes to rollout during evaluation.
+        :param log_path: Path to a folder where the evaluations will be saved
+        :return: A hybrid callback calling `callback` and performing evaluation.
+        """
+        # Convert a list of callbacks into a callback
+        if isinstance(callback, list):
+            callback = CallbackList(callback)
+
+        # Convert functional callback to object
+        if not isinstance(callback, BaseCallback):
+            callback = ConvertCallback(callback)
+
+        # Create eval callback in charge of the evaluation
+        if eval_env is not None:
+            eval_callback = EvalCallback(
+                eval_env,
+                best_model_save_path=log_path,
+                log_path=log_path,
+                eval_freq=eval_freq,
+                n_eval_episodes=n_eval_episodes,
+            )
+            callback = CallbackList([callback, eval_callback])
+
+        callback.init_callback(self)
+        return callback
+
+    def _setup_learn(
+        self,
+        total_timesteps: int,
+        eval_env: Optional[GymEnv],
+        callback: MaybeCallback = None,
+        eval_freq: int = 10000,
+        n_eval_episodes: int = 5,
+        log_path: Optional[str] = None,
+        reset_num_timesteps: bool = True,
+        tb_log_name: str = "run",
+    ) -> Tuple[int, BaseCallback]:
+        """
+        Initialize different variables needed for training.
+
+        :param total_timesteps: The total number of samples (env steps) to train on
+        :param eval_env: Environment to use for evaluation.
+        :param callback: Callback(s) called at every step with state of the algorithm.
+        :param eval_freq: How many steps between evaluations
+        :param n_eval_episodes: How many episodes to play per evaluation
+        :param log_path: Path to a folder where the evaluations will be saved
+        :param reset_num_timesteps: Whether to reset or not the ``num_timesteps`` attribute
+        :param tb_log_name: the name of the run for tensorboard log
+        :return:
+        """
+        self.start_time = time.time()
+        if self.ep_info_buffer is None or reset_num_timesteps:
+            # Initialize buffers if they don't exist, or reinitialize if resetting counters
+            self.ep_info_buffer = deque(maxlen=100)
+            self.ep_success_buffer = deque(maxlen=100)
+
+        if self.action_noise is not None:
+            self.action_noise.reset()
+
+        if reset_num_timesteps:
+            self.num_timesteps = 0
+            self._episode_num = 0
+        else:
+            # Make sure training timesteps are ahead of the internal counter
+            total_timesteps += self.num_timesteps
+        self._total_timesteps = total_timesteps
+
+        # Avoid resetting the environment when calling ``.learn()`` consecutive times
+        if reset_num_timesteps or self._last_obs is None:
+            self._last_obs = self.env.reset()
+            self._last_dones = np.zeros((self.env.num_envs,), dtype=np.bool)
+            # Retrieve unnormalized observation for saving into the buffer
+            if self._vec_normalize_env is not None:
+                self._last_original_obs = self._vec_normalize_env.get_original_obs()
+
+        if eval_env is not None and self.seed is not None:
+            eval_env.seed(self.seed)
+
+        eval_env = self._get_eval_env(eval_env)
+
+        # Configure logger's outputs
+        utils.configure_logger(self.verbose, self.tensorboard_log, tb_log_name, reset_num_timesteps)
+
+        # Create eval callback if needed
+        callback = self._init_callback(callback, eval_env, eval_freq, n_eval_episodes, log_path)
+
+        return total_timesteps, callback
+
+    def _update_info_buffer(self, infos: List[Dict[str, Any]], dones: Optional[np.ndarray] = None) -> None:
+        """
+        Retrieve reward and episode length and update the buffer
+        if using Monitor wrapper.
+
+        :param infos:
+        """
+        if dones is None:
+            dones = np.array([False] * len(infos))
+        for idx, info in enumerate(infos):
+            maybe_ep_info = info.get("episode")
+            maybe_is_success = info.get("is_success")
+            if maybe_ep_info is not None:
+                self.ep_info_buffer.extend([maybe_ep_info])
+            if maybe_is_success is not None and dones[idx]:
+                self.ep_success_buffer.append(maybe_is_success)
+
+    def get_env(self) -> Optional[VecEnv]:
+        """
+        Returns the current environment (can be None if not defined).
+
+        :return: The current environment
+        """
+        return self.env
+
+    def get_vec_normalize_env(self) -> Optional[VecNormalize]:
+        """
+        Return the ``VecNormalize`` wrapper of the training env
+        if it exists.
+
+        :return: The ``VecNormalize`` env.
+        """
+        return self._vec_normalize_env
+
+    def set_env(self, env: GymEnv) -> None:
+        """
+        Checks the validity of the environment, and if it is coherent, set it as the current environment.
+        Furthermore wrap any non vectorized env into a vectorized
+        checked parameters:
+        - observation_space
+        - action_space
+
+        :param env: The environment for learning a policy
+        """
+        check_for_correct_spaces(env, self.observation_space, self.action_space)
+        # it must be coherent now
+        # if it is not a VecEnv, make it a VecEnv
+        env = self._wrap_env(env)
+
+        self.n_envs = env.num_envs
+        self.env = env
+
     @abstractmethod
     def learn(
         self,
@@ -275,285 +426,6 @@
         """
         Return a trained model.
 
-        :param total_timesteps: (int) The total number of samples (env steps) to train on
-        :param callback: (MaybeCallback) callback(s) called at every step with state of the algorithm.
-        :param log_interval: (int) The number of timesteps before logging.
-        :param tb_log_name: (str) the name of the run for TensorBoard logging
-        :param eval_env: (gym.Env) Environment that will be used to evaluate the agent
-        :param eval_freq: (int) Evaluate the agent every ``eval_freq`` timesteps (this may vary a little)
-        :param n_eval_episodes: (int) Number of episode to evaluate the agent
-        :param eval_log_path: (Optional[str]) Path to a folder where the evaluations will be saved
-        :param reset_num_timesteps: (bool) whether or not to reset the current timestep number (used in logging)
-        :return: (BaseAlgorithm) the trained model
-        """
-
-    def predict(
-        self,
-        observation: np.ndarray,
-        state: Optional[np.ndarray] = None,
-        mask: Optional[np.ndarray] = None,
-        deterministic: bool = False,
-    ) -> Tuple[np.ndarray, Optional[np.ndarray], Optional[np.ndarray]]:
-        """
-        Get the model's action(s) from an observation
-
-        :param observation: (np.ndarray) the input observation
-        :param state: (Optional[np.ndarray]) The last states (can be None, used in recurrent policies)
-        :param mask: (Optional[np.ndarray]) The last masks (can be None, used in recurrent policies)
-        :param deterministic: (bool) Whether or not to return deterministic actions.
-        :return: (Tuple[np.ndarray, Optional[np.ndarray]]) the model's action and the next state
-            (used in recurrent policies)
-        """
-        return self.policy.predict(observation, state, mask, deterministic)
-
-    @classmethod
-    def load(cls, load_path: str, env: Optional[GymEnv] = None, **kwargs) -> "BaseAlgorithm":
-        """
-        Load the model from a zip-file
-
-        :param load_path: the location of the saved data
-        :param env: the new environment to run the loaded model on
-            (can be None if you only need prediction from a trained model) has priority over any saved environment
-        :param kwargs: extra arguments to change the model when loading
-        """
-        data, params, tensors = load_from_zip_file(load_path)
-
-        if "policy_kwargs" in data:
-            for arg_to_remove in ["device"]:
-                if arg_to_remove in data["policy_kwargs"]:
-                    del data["policy_kwargs"][arg_to_remove]
-
-        if "policy_kwargs" in kwargs and kwargs["policy_kwargs"] != data["policy_kwargs"]:
-            raise ValueError(
-                f"The specified policy kwargs do not equal the stored policy kwargs."
-                f"Stored kwargs: {data['policy_kwargs']}, specified kwargs: {kwargs['policy_kwargs']}"
-            )
-
-        # check if observation space and action space are part of the saved parameters
-        if "observation_space" not in data or "action_space" not in data:
-            raise KeyError("The observation_space and action_space were not given, can't verify new environments")
-        # check if given env is valid
-        if env is not None:
-            check_for_correct_spaces(env, data["observation_space"], data["action_space"])
-        # if no new env was given use stored env if possible
-        if env is None and "env" in data:
-            env = data["env"]
-
-        # noinspection PyArgumentList
-        model = cls(
-            policy=data["policy_class"],
-            env=env,
-            device="auto",
-            _init_setup_model=False,  # pytype: disable=not-instantiable,wrong-keyword-args
-        )
-
-        # load parameters
-        model.__dict__.update(data)
-        model.__dict__.update(kwargs)
-        model._setup_model()
-
-        # put state_dicts back in place
-        for name in params:
-            attr = recursive_getattr(model, name)
-            attr.load_state_dict(params[name])
-
-        # put tensors back in place
-        if tensors is not None:
-            for name in tensors:
-                recursive_setattr(model, name, tensors[name])
-
-        # Sample gSDE exploration matrix, so it uses the right device
-        # see issue #44
-        if model.use_sde:
-            model.policy.reset_noise()  # pytype: disable=attribute-error
-        return model
-
-    def set_random_seed(self, seed: Optional[int] = None) -> None:
-        """
-        Set the seed of the pseudo-random generators
-        (python, numpy, pytorch, gym, action_space)
-
-        :param seed: (int)
-        """
-        if seed is None:
-            return
-        set_random_seed(seed, using_cuda=self.device == th.device("cuda"))
-        self.action_space.seed(seed)
-        if self.env is not None:
-            self.env.seed(seed)
-        if self.eval_env is not None:
-            self.eval_env.seed(seed)
-
-=======
->>>>>>> fc6c5d3d
-    def _init_callback(
-        self,
-        callback: MaybeCallback,
-        eval_env: Optional[VecEnv] = None,
-        eval_freq: int = 10000,
-        n_eval_episodes: int = 5,
-        log_path: Optional[str] = None,
-    ) -> BaseCallback:
-        """
-        :param callback: Callback(s) called at every step with state of the algorithm.
-        :param eval_freq: How many steps between evaluations; if None, do not evaluate.
-        :param n_eval_episodes: How many episodes to play per evaluation
-        :param n_eval_episodes: Number of episodes to rollout during evaluation.
-        :param log_path: Path to a folder where the evaluations will be saved
-        :return: A hybrid callback calling `callback` and performing evaluation.
-        """
-        # Convert a list of callbacks into a callback
-        if isinstance(callback, list):
-            callback = CallbackList(callback)
-
-        # Convert functional callback to object
-        if not isinstance(callback, BaseCallback):
-            callback = ConvertCallback(callback)
-
-        # Create eval callback in charge of the evaluation
-        if eval_env is not None:
-            eval_callback = EvalCallback(
-                eval_env,
-                best_model_save_path=log_path,
-                log_path=log_path,
-                eval_freq=eval_freq,
-                n_eval_episodes=n_eval_episodes,
-            )
-            callback = CallbackList([callback, eval_callback])
-
-        callback.init_callback(self)
-        return callback
-
-    def _setup_learn(
-        self,
-        total_timesteps: int,
-        eval_env: Optional[GymEnv],
-        callback: MaybeCallback = None,
-        eval_freq: int = 10000,
-        n_eval_episodes: int = 5,
-        log_path: Optional[str] = None,
-        reset_num_timesteps: bool = True,
-        tb_log_name: str = "run",
-    ) -> Tuple[int, BaseCallback]:
-        """
-        Initialize different variables needed for training.
-
-        :param total_timesteps: The total number of samples (env steps) to train on
-        :param eval_env: Environment to use for evaluation.
-        :param callback: Callback(s) called at every step with state of the algorithm.
-        :param eval_freq: How many steps between evaluations
-        :param n_eval_episodes: How many episodes to play per evaluation
-        :param log_path: Path to a folder where the evaluations will be saved
-        :param reset_num_timesteps: Whether to reset or not the ``num_timesteps`` attribute
-        :param tb_log_name: the name of the run for tensorboard log
-        :return:
-        """
-        self.start_time = time.time()
-        if self.ep_info_buffer is None or reset_num_timesteps:
-            # Initialize buffers if they don't exist, or reinitialize if resetting counters
-            self.ep_info_buffer = deque(maxlen=100)
-            self.ep_success_buffer = deque(maxlen=100)
-
-        if self.action_noise is not None:
-            self.action_noise.reset()
-
-        if reset_num_timesteps:
-            self.num_timesteps = 0
-            self._episode_num = 0
-        else:
-            # Make sure training timesteps are ahead of the internal counter
-            total_timesteps += self.num_timesteps
-        self._total_timesteps = total_timesteps
-
-        # Avoid resetting the environment when calling ``.learn()`` consecutive times
-        if reset_num_timesteps or self._last_obs is None:
-            self._last_obs = self.env.reset()
-            self._last_dones = np.zeros((self.env.num_envs,), dtype=np.bool)
-            # Retrieve unnormalized observation for saving into the buffer
-            if self._vec_normalize_env is not None:
-                self._last_original_obs = self._vec_normalize_env.get_original_obs()
-
-        if eval_env is not None and self.seed is not None:
-            eval_env.seed(self.seed)
-
-        eval_env = self._get_eval_env(eval_env)
-
-        # Configure logger's outputs
-        utils.configure_logger(self.verbose, self.tensorboard_log, tb_log_name, reset_num_timesteps)
-
-        # Create eval callback if needed
-        callback = self._init_callback(callback, eval_env, eval_freq, n_eval_episodes, log_path)
-
-        return total_timesteps, callback
-
-    def _update_info_buffer(self, infos: List[Dict[str, Any]], dones: Optional[np.ndarray] = None) -> None:
-        """
-        Retrieve reward and episode length and update the buffer
-        if using Monitor wrapper.
-
-        :param infos:
-        """
-        if dones is None:
-            dones = np.array([False] * len(infos))
-        for idx, info in enumerate(infos):
-            maybe_ep_info = info.get("episode")
-            maybe_is_success = info.get("is_success")
-            if maybe_ep_info is not None:
-                self.ep_info_buffer.extend([maybe_ep_info])
-            if maybe_is_success is not None and dones[idx]:
-                self.ep_success_buffer.append(maybe_is_success)
-
-    def get_env(self) -> Optional[VecEnv]:
-        """
-        Returns the current environment (can be None if not defined).
-
-        :return: The current environment
-        """
-        return self.env
-
-    def get_vec_normalize_env(self) -> Optional[VecNormalize]:
-        """
-        Return the ``VecNormalize`` wrapper of the training env
-        if it exists.
-
-        :return: The ``VecNormalize`` env.
-        """
-        return self._vec_normalize_env
-
-    def set_env(self, env: GymEnv) -> None:
-        """
-        Checks the validity of the environment, and if it is coherent, set it as the current environment.
-        Furthermore wrap any non vectorized env into a vectorized
-        checked parameters:
-        - observation_space
-        - action_space
-
-        :param env: The environment for learning a policy
-        """
-        check_for_correct_spaces(env, self.observation_space, self.action_space)
-        # it must be coherent now
-        # if it is not a VecEnv, make it a VecEnv
-        env = self._wrap_env(env)
-
-        self.n_envs = env.num_envs
-        self.env = env
-
-    @abstractmethod
-    def learn(
-        self,
-        total_timesteps: int,
-        callback: MaybeCallback = None,
-        log_interval: int = 100,
-        tb_log_name: str = "run",
-        eval_env: Optional[GymEnv] = None,
-        eval_freq: int = -1,
-        n_eval_episodes: int = 5,
-        eval_log_path: Optional[str] = None,
-        reset_num_timesteps: bool = True,
-    ) -> "BaseAlgorithm":
-        """
-        Return a trained model.
-
         :param total_timesteps: The total number of samples (env steps) to train on
         :param callback: callback(s) called at every step with state of the algorithm.
         :param log_interval: The number of timesteps before logging.
@@ -572,7 +444,7 @@
         state: Optional[np.ndarray] = None,
         mask: Optional[np.ndarray] = None,
         deterministic: bool = False,
-    ) -> Tuple[np.ndarray, Optional[np.ndarray]]:
+    ) -> Tuple[np.ndarray, Optional[np.ndarray], Optional[np.ndarray]]:
         """
         Get the model's action(s) from an observation
 
@@ -580,7 +452,7 @@
         :param state: The last states (can be None, used in recurrent policies)
         :param mask: The last masks (can be None, used in recurrent policies)
         :param deterministic: Whether or not to return deterministic actions.
-        :return: the model's action and the next state
+        :return: the model's action and the next state, and log probabilities
             (used in recurrent policies)
         """
         return self.policy.predict(observation, state, mask, deterministic)
